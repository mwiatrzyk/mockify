--- conflicted
+++ resolved
@@ -1,24 +1,20 @@
-<<<<<<< HEAD
 0.7.1
 -----
 
 * Fix :class:`mockify.matchers.Object` matcher to be inequal to reference
   object if reference object does not have one or more properties listed in
   matcher
-* Update minor version, as in v0.6.5 a new feature was introduced, therefore it
-  should be named v0.7.0
-=======
+
 0.7.0
 -----
 
 * An alias to 0.6.5 to fix versioning (new feature was introduced, and wrong
   version part was increased by mistake)
->>>>>>> 0bb3e2ef
 
 0.6.5
 -----
 
-* Added :class:`mockify.matchers.Object` matcher
+* Added :class:`mockify.matchers.Object` matcher 
 
 0.6.4
 -----
